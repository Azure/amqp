# Release History

## 0.18.0 (Unreleased)

### Features Added
* Added `ConnectionError` type that's returned when a connection is no longer functional.
* Added `LinkTargetCapabilities()` option to specify desired target capabilities.
* Added `SASLType` used when configuring the SASL authentication mechanism.
* Added `Ptr()` method to `SenderSettleMode` and `ReceiverSettleMode` types.

### Breaking Changes
* Removed `ErrConnClosed` and `ErrTimeout` sentinel error types.
* The following methods now require a `context.Context` as their first parameter.
  * `Client.NewSession()`, `Session.NewReceiver()`, `Session.NewSender()`
* Removed `context.Context` parameter and `error` return from method `Receiver.Prefetched()`.
* The following type names had the prefix `AMQP` removed to prevent stuttering.
  * `AMQPAddress`, `AMQPMessageID`, `AMQPSymbol`, `AMQPSequenceNumber`, `AMQPBinary`
* Various `Default*` constants are no longer exported.
* The args to `Receiver.ModifyMessage()` have changed.
* The "variadic config" pattern for `Client`, `Session`, `Sender`, and `Receiver` constructors has been replaced with a struct-based config.
  * This removes the `ConnOption`, `SessionOption`, and `LinkOption` types and all of the associated configuration funcs.
  * The sender and receiver specific link options have been moved into their respective options types.
  * The `ConnTLS()` option was removed as part of this change.
* The `Dial()` and `New()` constructors now require an `*ConnOptions` parameter.
* `Client.NewSession()` now requires a `*SessionOptions` parameter.
* `Session.NewSender()` now requires `target` address and `*SenderOptions` parameters.
* `Session.NewReceiver()` now requires `source` address and `*ReceiverOptions` parameters.
* The various SASL configuration funcs have been slightly renamed.

### Bugs Fixed
* Fixed potential panic in `muxHandleFrame()` when checking for manual creditor.
* Fixed potential panic in `attachLink()` when copying source filters.
* `New()` will no longer return a broken `*Client` in some instances.
* Incoming transfer frames received during initial link detach are no longer discarded.
* Session will no longer flood peer with flow frames when half its incoming window is consumed.
* Newly created `Session` won't leak if the context passed to `Client.NewSession()` expires before exit.
<<<<<<< HEAD
* Fixed an issue causing dispositions to hang indefinitely with batching enabled when the receiver link is disconnected.
=======
* Newly created `link` won't leak if the context passed to `link.attach()` expires before exit.
>>>>>>> 7adc55aa

### Other Changes
* Errors when reading/writing to the underlying `net.Conn` are now wrapped in a `ConnectionError` type.
* Disambiguate error message for distinct cases where a session wasn't found for the specified remote channel.
* Removed `link.Paused` as it didn't add much value and was broken in some cases.
* Only send one flow frame when a drain has been requested.
* Session window size increased to 5000.
* Creation and deletion of `Session` instances have been made deterministic.
* Allocation and deallocation of link handles has been made deterministic.<|MERGE_RESOLUTION|>--- conflicted
+++ resolved
@@ -34,11 +34,8 @@
 * Incoming transfer frames received during initial link detach are no longer discarded.
 * Session will no longer flood peer with flow frames when half its incoming window is consumed.
 * Newly created `Session` won't leak if the context passed to `Client.NewSession()` expires before exit.
-<<<<<<< HEAD
+* Newly created `link` won't leak if the context passed to `link.attach()` expires before exit.
 * Fixed an issue causing dispositions to hang indefinitely with batching enabled when the receiver link is disconnected.
-=======
-* Newly created `link` won't leak if the context passed to `link.attach()` expires before exit.
->>>>>>> 7adc55aa
 
 ### Other Changes
 * Errors when reading/writing to the underlying `net.Conn` are now wrapped in a `ConnectionError` type.
